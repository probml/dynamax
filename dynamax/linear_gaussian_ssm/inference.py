--- conflicted
+++ resolved
@@ -7,7 +7,8 @@
 
 from tensorflow_probability.substrates.jax.distributions import (
     MultivariateNormalDiagPlusLowRankCovariance as MVNLowRank,
-    MultivariateNormalFullCovariance as MVN)
+    MultivariateNormalFullCovariance as MVN,
+)
 
 from jax.tree_util import tree_map
 from jaxtyping import Array, Float
@@ -46,46 +47,30 @@
     :param cov: dynamics covariance $Q$
 
     """
-<<<<<<< HEAD
     weights: Union[
+        ParameterProperties,
         Float[Array, "state_dim state_dim"],
         Float[Array, "ntime state_dim state_dim"],
-        ParameterProperties,
-    ]
+    ]
+
     bias: Union[
+        ParameterProperties,
         Float[Array, "state_dim"],
         Float[Array, "ntime state_dim"],
-        ParameterProperties,
-    ]
+    ]
+
     input_weights: Union[
+        ParameterProperties,
         Float[Array, "state_dim input_dim"],
         Float[Array, "ntime state_dim input_dim"],
-        ParameterProperties,
-    ]
+    ]
+
     cov: Union[
+        ParameterProperties,
         Float[Array, "state_dim state_dim"],
         Float[Array, "ntime state_dim state_dim"],
         Float[Array, "state_dim_triu"],
-        ParameterProperties,
-    ]
-=======
-    weights: Union[ParameterProperties, 
-        Float[Array, "state_dim state_dim"], 
-        Float[Array, "ntime state_dim state_dim"]]
-    
-    bias: Union[ParameterProperties,
-        Float[Array, "state_dim"], 
-        Float[Array, "ntime state_dim"]]
-    
-    input_weights: Union[ParameterProperties,
-        Float[Array, "state_dim input_dim"], 
-        Float[Array, "ntime state_dim input_dim"]]
-    
-    cov: Union[ParameterProperties, 
-        Float[Array, "state_dim state_dim"], 
-        Float[Array, "ntime state_dim state_dim"], 
-        Float[Array, "state_dim_triu"]]
->>>>>>> 5fe598d2
+    ]
 
 
 class ParamsLGSSMEmissions(NamedTuple):
@@ -101,48 +86,32 @@
     :param cov: emission covariance $R$
 
     """
-<<<<<<< HEAD
     weights: Union[
+        ParameterProperties,
         Float[Array, "emission_dim state_dim"],
         Float[Array, "ntime emission_dim state_dim"],
-        ParameterProperties,
-    ]
+    ]
+
     bias: Union[
+        ParameterProperties,
         Float[Array, "emission_dim"],
         Float[Array, "ntime emission_dim"],
-        ParameterProperties,
-    ]
+    ]
+
     input_weights: Union[
+        ParameterProperties,
         Float[Array, "emission_dim input_dim"],
         Float[Array, "ntime emission_dim input_dim"],
-        ParameterProperties,
-    ]
+    ]
+
     cov: Union[
+        ParameterProperties,
         Float[Array, "emission_dim emission_dim"],
         Float[Array, "ntime emission_dim emission_dim"],
+        Float[Array, "emission_dim"],
+        Float[Array, "ntime emission_dim"],
         Float[Array, "emission_dim_triu"],
-        ParameterProperties,
-    ]
-=======
-    weights: Union[ParameterProperties,
-        Float[Array, "emission_dim state_dim"], 
-        Float[Array, "ntime emission_dim state_dim"]]
-    
-    bias: Union[ParameterProperties,
-        Float[Array, "emission_dim"], 
-        Float[Array, "ntime emission_dim"]]
-    
-    input_weights: Union[ParameterProperties,
-        Float[Array, "emission_dim input_dim"], 
-        Float[Array, "ntime emission_dim input_dim"]]
-    
-    cov: Union[ParameterProperties,
-        Float[Array, "emission_dim emission_dim"], 
-        Float[Array, "ntime emission_dim emission_dim"], 
-        Float[Array, "emission_dim"], 
-        Float[Array, "ntime emission_dim"], 
-        Float[Array, "emission_dim_triu"]]
->>>>>>> 5fe598d2
+    ]
 
 
 class ParamsLGSSM(NamedTuple):
@@ -193,6 +162,7 @@
 
 
 # Helper functions
+
 
 def _get_one_param(x, dim, t):
     """Helper function to get one parameter at time t."""
@@ -203,8 +173,7 @@
     else:
         return x
 
-<<<<<<< HEAD
-=======
+
 def _get_params(params, num_timesteps, t):
     """Helper function to get parameters at time t."""
     assert not callable(params.emissions.cov), "Emission covariance cannot be a callable."
@@ -217,9 +186,9 @@
     D = _get_one_param(params.emissions.input_weights, 2, t)
     d = _get_one_param(params.emissions.bias, 1, t)
 
-    if len(params.emissions.cov.shape) == 1: 
+    if len(params.emissions.cov.shape) == 1:
         R = _get_one_param(params.emissions.cov, 1, t)
-    elif len(params.emissions.cov.shape) > 2: 
+    elif len(params.emissions.cov.shape) > 2:
         R = _get_one_param(params.emissions.cov, 2, t)
     elif params.emissions.cov.shape[0] != num_timesteps:
         R = _get_one_param(params.emissions.cov, 2, t)
@@ -230,11 +199,11 @@
         warnings.warn(
             "Emission covariance has shape (N,N) where N is the number of timesteps. "
             "The covariance will be interpreted as static and non-diagonal. To "
-            "specify a dynamic and diagonal covariance, pass it as a 3D array.")
+            "specify a dynamic and diagonal covariance, pass it as a 3D array."
+        )
 
     return F, B, b, Q, H, D, d, R
 
->>>>>>> 5fe598d2
 
 _zeros_if_none = lambda x, shape: x if x is not None else jnp.zeros(shape)
 
@@ -331,20 +300,20 @@
     if R.ndim == 2:
         S = R + H @ P @ H.T
         K = psd_solve(S, H @ P).T
-    else: 
+    else:
         # Optimization using Woodbury identity with A=R, U=H@chol(P), V=U.T, C=I
         # (see https://en.wikipedia.org/wiki/Woodbury_matrix_identity)
         I = jnp.eye(P.shape[0])
         U = H @ jnp.linalg.cholesky(P)
         X = U / R[:, None]
-        S_inv = jnp.diag(1.0 / R) - X @ psd_solve(I + U.T @ X, X.T) 
+        S_inv = jnp.diag(1.0 / R) - X @ psd_solve(I + U.T @ X, X.T)
         """
         # Could alternatively use U=H and C=P
         R_inv = jnp.diag(1.0 / R)
         P_inv = psd_solve(P, jnp.eye(P.shape[0]))
         S_inv = R_inv - R_inv @ H @ psd_solve(P_inv + H.T @ R_inv @ H, H.T @ R_inv)
         """
-        K = P @ H.T @ S_inv  
+        K = P @ H.T @ S_inv
         S = jnp.diag(R) + H @ P @ H.T
 
     Sigma_cond = P - K @ S @ K.T
@@ -415,8 +384,6 @@
     return wrapper
 
 
-
-
 def lgssm_joint_sample(
     params: ParamsLGSSM,
     key: PRNGKey,
@@ -433,19 +400,15 @@
         latent states and emissions
 
     """
-<<<<<<< HEAD
-
-=======
->>>>>>> 5fe598d2
     params, inputs = preprocess_params_and_inputs(params, num_timesteps, inputs)
 
-    def _sample_transition(key, F, B, b, Q, x, u):
-        mean = F @ x + B @ u + b
+    def _sample_transition(key, F, B, b, Q, x_prev, u):
+        mean = F @ x_prev + B @ u + b
         return MVN(mean, Q).sample(seed=key)
 
     def _sample_emission(key, H, D, d, R, x, u):
         mean = H @ x + D @ u + d
-        R = jnp.diag(R) if R.ndim==1 else R
+        R = jnp.diag(R) if R.ndim == 1 else R
         return MVN(mean, R).sample(seed=key)
 
     def _sample_initial(key, params, inputs):
@@ -463,23 +426,11 @@
         key, t, inpt = args
         key1, key2 = jr.split(key, 2)
 
-<<<<<<< HEAD
-        # Shorthand: get parameters and inputs for time index t
-        F_prev = _get_params(params.dynamics.weights, 2, t - 1)
-        B_prev = _get_params(params.dynamics.input_weights, 2, t - 1)
-        b_prev = _get_params(params.dynamics.bias, 1, t - 1)
-        Q_prev = _get_params(params.dynamics.cov, 2, t - 1)
-        H = _get_params(params.emissions.weights, 2, t)
-        D = _get_params(params.emissions.input_weights, 2, t)
-        d = _get_params(params.emissions.bias, 1, t)
-        R = _get_params(params.emissions.cov, 2, t)
-=======
         # Get parameters and inputs for time index t
         F, B, b, Q, H, D, d, R = _get_params(params, num_timesteps, t)
->>>>>>> 5fe598d2
 
         # Sample from transition and emission distributions
-        state = _sample_transition(key1, F_prev, B_prev, b_prev, Q_prev, state_prev, inpt)
+        state = _sample_transition(key1, F, B, b, Q, state_prev, inpt)
         emission = _sample_emission(key2, H, D, d, R, state, inpt)
 
         return state, (state, emission)
@@ -501,6 +452,16 @@
     emissions = tree_map(expand_and_cat, initial_emission, next_emissions)
 
     return states, emissions
+
+
+def _log_likelihood(pred_mean, pred_cov, H, D, d, R, u, y):
+    m = H @ pred_mean + D @ u + d
+    if R.ndim == 2:
+        S = R + H @ pred_cov @ H.T
+        return MVN(m, S).log_prob(y)
+    else:
+        L = H @ jnp.linalg.cholesky(pred_cov)
+        return MVNLowRank(m, R, L).log_prob(y)
 
 
 @preprocess_args
@@ -523,21 +484,11 @@
     num_timesteps = len(emissions)
     inputs = jnp.zeros((num_timesteps, 0)) if inputs is None else inputs
 
-    def _log_likelihood(pred_mean, pred_cov, H, D, d, R, u, y):
-        m = H @ pred_mean + D @ u + d
-        if R.ndim==2:
-            S = R + H @ pred_cov @ H.T
-            return MVN(m, S).log_prob(y)
-        else:
-            L = H @ jnp.linalg.cholesky(pred_cov)
-            return MVNLowRank(m, R, L).log_prob(y)
-            
-
     def _step(carry, t):
         ll, pred_mean, pred_cov = carry
 
         # Shorthand: get parameters and inputs for time index t
-        F, B, b, Q, H, D, d, R = _get_params(params, num_timesteps, t)
+        _, _, _, _, H, D, d, R = _get_params(params, num_timesteps, t)
         u = inputs[t]
         y = emissions[t]
 
@@ -548,7 +499,14 @@
         filtered_mean, filtered_cov = _condition_on(pred_mean, pred_cov, H, D, d, R, u, y)
 
         # Predict the next state
-        pred_mean, pred_cov = _predict(filtered_mean, filtered_cov, F, B, b, Q, u)
+        F_next, B_next, b_next, Q_next, _, _, _, _ = _get_params(
+            params,
+            num_timesteps,
+            (t + 1) % num_timesteps,  # No update required (or possible) in the last time step so any params are fine.
+        )
+        u_next = inputs[t + 1]
+
+        pred_mean, pred_cov = _predict(filtered_mean, filtered_cov, F_next, B_next, b_next, Q_next, u_next)
 
         return (ll, pred_mean, pred_cov), (filtered_mean, filtered_cov)
 
@@ -591,17 +549,17 @@
         smoothed_mean_next, smoothed_cov_next = carry
         t, filtered_mean, filtered_cov = args
 
-        # Get parameters and inputs for time index t
-        F, B, b, Q = _get_params(params, num_timesteps, t)[:4]
-        u = inputs[t]
+        # Get parameters and inputs for time index t + 1
+        F_next, B_next, b_next, Q_next = _get_params(params, num_timesteps, t + 1)[:4]
+        u_next = inputs[t]
 
         # This is like the Kalman gain but in reverse
         # See Eq 8.11 of Saarka's "Bayesian Filtering and Smoothing"
-        G = psd_solve(Q + F @ filtered_cov @ F.T, F @ filtered_cov).T
+        G = psd_solve(Q_next + F_next @ filtered_cov @ F_next.T, F_next @ filtered_cov).T
 
         # Compute the smoothed mean and covariance
-        smoothed_mean = filtered_mean + G @ (smoothed_mean_next - F @ filtered_mean - B @ u - b)
-        smoothed_cov = filtered_cov + G @ (smoothed_cov_next - F @ filtered_cov @ F.T - Q) @ G.T
+        smoothed_mean = filtered_mean + G @ (smoothed_mean_next - F_next @ filtered_mean - B_next @ u_next - b_next)
+        smoothed_cov = filtered_cov + G @ (smoothed_cov_next - F_next @ filtered_cov @ F_next.T - Q_next) @ G.T
 
         # Compute the smoothed expectation of z_t z_{t+1}^T
         smoothed_cross = G @ smoothed_cov_next + jnp.outer(smoothed_mean, smoothed_mean_next)
@@ -659,11 +617,11 @@
         key, filtered_mean, filtered_cov, t = args
 
         # Shorthand: get parameters and inputs for time index t
-        F, B, b, Q = _get_params(params, num_timesteps, t)[:4]
-        u = inputs[t]
+        F_next, B_next, b_next, Q_next = _get_params(params, num_timesteps, t + 1)[:4]
+        u_next = inputs[t + 1]
 
         # Condition on next state
-        smoothed_mean, smoothed_cov = _condition_on(filtered_mean, filtered_cov, F, B, b, Q, u, next_state)
+        smoothed_mean, smoothed_cov = _condition_on(filtered_mean, filtered_cov, F_next, B_next, b_next, Q_next, u_next, next_state)
         smoothed_cov = smoothed_cov + jnp.eye(smoothed_cov.shape[-1]) * jitter
         state = MVN(smoothed_mean, smoothed_cov).sample(seed=key)
         return state, state
