"""
Parallel filtering and smoothing for a lgssm.

This implementation is adapted from the work of Adrien Correnflos:
https://github.com/EEA-sensors/sequential-parallelization-examples/

Note that in the original implementation, the initial state distribution
applies to t=0, and the first emission occurs at time `t=1` (i.e. after
the initial state has been transformed by the dynamics), whereas here,
the first emission occurs at time `t=0` and is produced directly by the
untransformed initial state (see below).

Sarkka et al.

      F₀,Q₀          F₁,Q₁         F₂,Q₂
Z₀ ─────────── Z₁ ─────────── Z₂ ─────────── Z₃ ─────...
               |              |              |
               | H₁,R₁        | H₂,R₂        | H₃,R₃
               |              |              |
               Y₁             Y₂             Y₃

Dynamax

      F₁,Q₁           F₂,Q₂         F₃,Q₃
Z₀ ─────────── Z₁ ─────────── Z₂ ─────────── Z₃ ─────...
|              |              |              |
| H₀,R₀        | H₁,R₁        | H₂,R₂        | H₃,R₃
|              |              |              |
Y₀             Y₁             Y₂             Y₃ 

"""

import jax.numpy as jnp
from jax import vmap, lax
from jaxtyping import Array, Float
from typing import NamedTuple, Optional
from dynamax.types import PRNGKey
from functools import partial
import warnings

from tensorflow_probability.substrates.jax.distributions import (
    MultivariateNormalDiagPlusLowRankCovariance as MVNLowRank,
    MultivariateNormalFullCovariance as MVN)

from jax.scipy.linalg import cho_solve, cho_factor
from dynamax.utils.utils import symmetrize, psd_solve
from dynamax.linear_gaussian_ssm import PosteriorGSSMFiltered, PosteriorGSSMSmoothed, ParamsLGSSM
from dynamax.linear_gaussian_ssm.inference import preprocess_args


def _get_one_param(x, dim, t):
    """Helper function to get one parameter at time t."""
    if callable(x):
        return x(t)
    elif x.ndim == dim + 1:
        return x[t]
    else:
        return x

<<<<<<< HEAD

# ---------------------------------------------------------------------------#
=======
def _get_params(params, num_timesteps, t):
    """Helper function to get parameters at time t."""
    assert not callable(params.emissions.cov), "Emission covariance cannot be a callable."

    F = _get_one_param(params.dynamics.weights, 2, t)
    b = _get_one_param(params.dynamics.bias, 1, t)
    Q = _get_one_param(params.dynamics.cov, 2, t)
    H = _get_one_param(params.emissions.weights, 2, t+1)
    d = _get_one_param(params.emissions.bias, 1, t+1)

    if len(params.emissions.cov.shape) == 1: 
        R = _get_one_param(params.emissions.cov, 1, t+1)
    elif len(params.emissions.cov.shape) > 2: 
        R = _get_one_param(params.emissions.cov, 2, t+1)
    elif params.emissions.cov.shape[0] != num_timesteps:
        R = _get_one_param(params.emissions.cov, 2, t+1)
    elif params.emissions.cov.shape[1] != num_timesteps:
        R = _get_one_param(params.emissions.cov, 1, t+1)
    else:
        R = _get_one_param(params.emissions.cov, 2, t+1)
        warnings.warn(
            "Emission covariance has shape (N,N) where N is the number of timesteps. "
            "The covariance will be interpreted as static and non-diagonal. To "
            "specify a dynamic and diagonal covariance, pass it as a 3D array.")

    return F, b, Q, H, d, R


#---------------------------------------------------------------------------#
>>>>>>> 5fe598d2
#                                Filtering                                  #
# ---------------------------------------------------------------------------#


def _emissions_scale(Q, H, R):
    """Compute the scale matrix for the emissions given the state covariance.

        S_inv = inv(H @ Q @ H.T + R)

    Args:
        Q (state_dim, state_dim): State covariance.
        H (emission_dim, state_dim): Emission matrix.
        R (emission_dim, emission_dim) or (emission_dim,): Emission covariance.

    Returns:
        K (state_dim, emission_dim): Kalman gain.
    """
    if R.ndim == 2:
        S = H @ Q @ H.T + R
        S_inv = psd_solve(S, jnp.eye(S.shape[0]))
    else:
        # Optimization using Woodbury identity with A=R, U=H@chol(Q), V=U.T, C=I
        # (see https://en.wikipedia.org/wiki/Woodbury_matrix_identity)
        I = jnp.eye(Q.shape[0])
        U = H @ jnp.linalg.cholesky(Q)
        X = U / R[:, None]
        S_inv = jnp.diag(1.0 / R) - X @ psd_solve(I + U.T @ X, X.T) 
    return S_inv


def _marginal_loglik_elem(Q, H, R, y):
    """Compute marginal log-likelihood elements. 
    
    Args:
        Q (state_dim, state_dim): State covariance.
        H (emission_dim, state_dim): Emission matrix.
        R (emission_dim, emission_dim) or (emission_dim,): Emission covariance.
        y (emission_dim,): Emission.
    """
    if R.ndim == 2:
        S = H @ Q @ H.T + R
        return -MVN(jnp.zeros_like(y), S).log_prob(y)
    else:
        L = H @ jnp.linalg.cholesky(Q)
        return -MVNLowRank(jnp.zeros_like(y), R, L).log_prob(y)


class FilterMessage(NamedTuple):
    """
    Filtering associative scan elements.

    Attributes:
        A: P(z_j | y_{i:j}, z_{i-1}) weights.
        b: P(z_j | y_{i:j}, z_{i-1}) bias.
        C: P(z_j | y_{i:j}, z_{i-1}) covariance.
        J:   P(z_{i-1} | y_{i:j}) covariance.
        eta: P(z_{i-1} | y_{i:j}) mean.
        logZ: log P(y_{i:j}) marginal log-likelihood.
    """

    A: Float[Array, "ntime state_dim state_dim"]
    b: Float[Array, "ntime state_dim"]
    C: Float[Array, "ntime state_dim state_dim"]
    J: Float[Array, "ntime state_dim state_dim"]
    eta: Float[Array, "ntime state_dim"]
    logZ: Float[Array, "ntime"]


def _initialize_filtering_messages(params, emissions, inputs):
    """Preprocess observations to construct input for filtering assocative scan."""

<<<<<<< HEAD
    def _first_message(params, y, u):
        H = _get_params(params.emissions.weights, 2, 0)
        R = _get_params(params.emissions.cov, 2, 0)
        D = _get_params(params.emissions.input_weights, 2, 0)
        d = _get_params(params.emissions.bias, 1, 0)
        m = params.initial.mean
        P = params.initial.cov

        # Adjust the bias term accoding to the input
        d = d + D @ u

        S = H @ P @ H.T + R
        CF, low = cho_factor(S)
        K = cho_solve((CF, low), H @ P).T
=======
    num_timesteps = emissions.shape[0]
    
    def _first_message(params, y):
        H, d, R = _get_params(params, num_timesteps, -1)[3:]
        m = params.initial.mean
        P = params.initial.cov

        S = H @ P @ H.T + (R if R.ndim==2 else jnp.diag(R))
        S_inv = _emissions_scale(P, H, R)
        K = P @ H.T @ S_inv
>>>>>>> 5fe598d2

        A = jnp.zeros_like(P)
        b = m + K @ (y - H @ m - d)
        C = symmetrize(P - K @ S @ K.T)
        eta = jnp.zeros_like(b)
        J = jnp.eye(len(b))

<<<<<<< HEAD
        logZ = -MVN(loc=H @ m + d, covariance_matrix=H @ P @ H.T + R).log_prob(y)
=======
        logZ = _marginal_loglik_elem(P, H, R, y)
>>>>>>> 5fe598d2
        return A, b, C, J, eta, logZ

    @partial(vmap, in_axes=(None, 0, 0))
    def _generic_message(params, y, t):
<<<<<<< HEAD
        F_prev = _get_params(params.dynamics.weights, 2, t - 1)
        B_prev = _get_params(params.dynamics.input_weights, 2, t - 1)
        Q_prev = _get_params(params.dynamics.cov, 2, t - 1)
        b_prev = _get_params(params.dynamics.bias, 1, t - 1)
        H = _get_params(params.emissions.weights, 2, t)
        D = _get_params(params.emissions.input_weights, 2, t)
        R = _get_params(params.emissions.cov, 2, t)
        d = _get_params(params.emissions.bias, 1, t)
        u_prev = inputs[t - 1]
        u = inputs[t]

        # Adjust the bias terms accoding to the input
        d = d + D @ u
        b_prev = b_prev + B_prev @ u_prev

        mu_y = H @ b_prev + d  # mean of p(y_t|x_{t-1}=0)
=======
        F, b, Q, H, d, R = _get_params(params, num_timesteps, t)

        S_inv = _emissions_scale(Q, H, R)
        K = Q @ H.T @ S_inv
        
        eta = F.T @ H.T @ S_inv @ (y - H @ b - d)
        J = symmetrize(F.T @ H.T @ S_inv @ H @ F)
>>>>>>> 5fe598d2

        S = H @ Q_prev @ H.T + R
        CF_prev, low = cho_factor(S)
        K = cho_solve((CF_prev, low), H @ Q_prev).T

<<<<<<< HEAD
        eta = F_prev.T @ H.T @ cho_solve((CF_prev, low), y - H @ b_prev - d)
        J = symmetrize(F_prev.T @ H.T @ cho_solve((CF_prev, low), H @ F_prev))

        A = F_prev - K @ H @ F_prev
        b_prev = b_prev + K @ (y - H @ b_prev - d)
        C = symmetrize(Q_prev - K @ H @ Q_prev)

        logZ = -MVN(loc=mu_y, covariance_matrix=S).log_prob(y)
        return A, b_prev, C, J, eta, logZ

    A0, b0, C0, J0, eta0, logZ0 = _first_message(params, emissions[0], inputs[0])
    At, bt, Ct, Jt, etat, logZt = _generic_message(params, emissions[1:], jnp.arange(1, len(emissions)))
=======
        logZ = _marginal_loglik_elem(Q, H, R, y)
        return A, b, C, J, eta, logZ

    A0, b0, C0, J0, eta0, logZ0 = _first_message(params, emissions[0])
    At, bt, Ct, Jt, etat, logZt = _generic_message(params, emissions[1:], jnp.arange(len(emissions)-1))
>>>>>>> 5fe598d2

    return FilterMessage(
        A=jnp.concatenate([A0[None], At]),
        b=jnp.concatenate([b0[None], bt]),
        C=jnp.concatenate([C0[None], Ct]),
        J=jnp.concatenate([J0[None], Jt]),
        eta=jnp.concatenate([eta0[None], etat]),
        logZ=jnp.concatenate([logZ0[None], logZt]),
    )


@preprocess_args
def lgssm_filter(
    params: ParamsLGSSM,
    emissions: Float[Array, "ntime emission_dim"],
    inputs: Optional[Float[Array, "ntime input_dim"]] = None,
) -> PosteriorGSSMFiltered:
    """A parallel version of the lgssm filtering algorithm.

    See S. Särkkä and Á. F. García-Fernández (2021) - https://arxiv.org/abs/1905.13002.
    """

    @vmap
    def _operator(elem1, elem2):
        A1, b1, C1, J1, eta1, logZ1 = elem1
        A2, b2, C2, J2, eta2, logZ2 = elem2
        I = jnp.eye(A1.shape[0])

        I_C1J2 = I + C1 @ J2
        temp = jnp.linalg.solve(I_C1J2.T, A2.T).T
        A = temp @ A1
        b = temp @ (b1 + C1 @ eta2) + b2
        C = symmetrize(temp @ C1 @ A2.T + C2)

        I_J2C1 = I + J2 @ C1
        temp = jnp.linalg.solve(I_J2C1.T, A1).T
        eta = temp @ (eta2 - J2 @ b1) + eta1
        J = symmetrize(temp @ J2 @ A1 + J1)

        mu = jnp.linalg.solve(C1, b1)
        t1 = b1 @ mu - (eta2 + mu) @ jnp.linalg.solve(I_C1J2, C1 @ eta2 + b1)
        logZ = logZ1 + logZ2 + 0.5 * jnp.linalg.slogdet(I_C1J2)[1] + 0.5 * t1
        return FilterMessage(A, b, C, J, eta, logZ)

    initial_messages = _initialize_filtering_messages(params, emissions, inputs)
    final_messages = lax.associative_scan(_operator, initial_messages)

    return PosteriorGSSMFiltered(
        marginal_loglik=-final_messages.logZ[-1],
        filtered_means=final_messages.b,
        filtered_covariances=final_messages.C,
    )


# ---------------------------------------------------------------------------#
#                                 Smoothing                                 #
# ---------------------------------------------------------------------------#


class SmoothMessage(NamedTuple):
    """
    Smoothing associative scan elements.

    Attributes:
        E: P(z_i | y_{1:j}, z_{j+1}) weights.
        g: P(z_i | y_{1:j}, z_{j+1}) bias.
        L: P(z_i | y_{1:j}, z_{j+1}) covariance.
    """

    E: Float[Array, "ntime state_dim state_dim"]
    g: Float[Array, "ntime state_dim"]
    L: Float[Array, "ntime state_dim state_dim"]


def _initialize_smoothing_messages(params, inputs, filtered_means, filtered_covariances):
    """Preprocess filtering output to construct input for smoothing assocative scan."""

    def _last_message(m, P):
        return jnp.zeros_like(P), m, P

    num_timesteps = filtered_means.shape[0]

    @partial(vmap, in_axes=(None, 0, 0, 0))
    def _generic_message(params, m, P, t):
<<<<<<< HEAD
        F = _get_params(params.dynamics.weights, 2, t)
        B = _get_params(params.dynamics.input_weights, 2, t)
        b = _get_params(params.dynamics.bias, 1, t)
        Q = _get_params(params.dynamics.cov, 2, t)
        u = inputs[t]

        # Adjust the bias terms accoding to the input
        b = b + B @ u

=======
        F, b, Q = _get_params(params, num_timesteps, t)[:3]
>>>>>>> 5fe598d2
        CF, low = cho_factor(F @ P @ F.T + Q)
        E = cho_solve((CF, low), F @ P).T
        g = m - E @ (F @ m + b)
        L = symmetrize(P - E @ F @ P)
        return E, g, L

    En, gn, Ln = _last_message(filtered_means[-1], filtered_covariances[-1])
    Et, gt, Lt = _generic_message(
        params, filtered_means[:-1], filtered_covariances[:-1], jnp.arange(len(filtered_means) - 1)
    )

    return SmoothMessage(
        E=jnp.concatenate([Et, En[None]]),
        g=jnp.concatenate([gt, gn[None]]),
        L=jnp.concatenate([Lt, Ln[None]]),
    )


@preprocess_args
def lgssm_smoother(
    params: ParamsLGSSM,
    emissions: Float[Array, "ntime emission_dim"],
    inputs: Optional[Float[Array, "ntime input_dim"]] = None,
) -> PosteriorGSSMSmoothed:
    """A parallel version of the lgssm smoothing algorithm.

    See S. Särkkä and Á. F. García-Fernández (2021) - https://arxiv.org/abs/1905.13002.
    """
    filtered_posterior = lgssm_filter(params, emissions, inputs)
    filtered_means = filtered_posterior.filtered_means
    filtered_covs = filtered_posterior.filtered_covariances

    @vmap
    def _operator(elem1, elem2):
        E1, g1, L1 = elem1
        E2, g2, L2 = elem2
        E = E2 @ E1
        g = E2 @ g1 + g2
        L = symmetrize(E2 @ L1 @ E2.T + L2)
        return E, g, L

    initial_messages = _initialize_smoothing_messages(params, inputs, filtered_means, filtered_covs)
    final_messages = lax.associative_scan(_operator, initial_messages, reverse=True)
    G = initial_messages.E[:-1]
    smoothed_means = final_messages.g
    smoothed_covariances = final_messages.L
    smoothed_cross_covariances = compute_smoothed_cross_covariances(
        G, smoothed_means[:-1], smoothed_means[1:], smoothed_covariances[1:]
    )
    return PosteriorGSSMSmoothed(
        marginal_loglik=filtered_posterior.marginal_loglik,
        filtered_means=filtered_means,
        filtered_covariances=filtered_covs,
        smoothed_means=smoothed_means,
        smoothed_covariances=smoothed_covariances,
        smoothed_cross_covariances=smoothed_cross_covariances,
    )


@vmap
def compute_smoothed_cross_covariances(
    G: Float[Array, "state_dim state_dim"],
    smoothed_mean: Float[Array, "state_dim"],
    smoothed_mean_next: Float[Array, "state_dim"],
    smoothed_cov_next: Float[Array, "state_dim state_dim"],
) -> Float[Array, "state_dim state_dim"]:
    # Compute the smoothed expectation of z_t z_{t+1}^T
    # This is precomputed
    # G = psd_solve(Q + F @ filtered_cov @ F.T, F @ filtered_cov).T
    return G @ smoothed_cov_next + jnp.outer(smoothed_mean, smoothed_mean_next)


# ---------------------------------------------------------------------------#
#                                 Sampling                                  #
# ---------------------------------------------------------------------------#


class SampleMessage(NamedTuple):
    """
    Sampling associative scan elements.

    Attributes:
        E: z_i ~ z_{j+1} weights.
        h: z_i ~ z_{j+1} bias.
    """

    E: Float[Array, "ntime state_dim state_dim"]
    h: Float[Array, "ntime state_dim"]


def _initialize_sampling_messages(key, params, inputs, filtered_means, filtered_covariances):
    """A parallel version of the lgssm sampling algorithm.

    Given parallel smoothing messages `z_i ~ N(E_i z_{i+1} + g_i, L_i)`,
    the parallel sampling messages are `(E_i,h_i)` where `h_i ~ N(g_i, L_i)`.
    """
    E, g, L = _initialize_smoothing_messages(params, inputs, filtered_means, filtered_covariances)
    return SampleMessage(E=E, h=MVN(g, L).sample(seed=key))


def lgssm_posterior_sample(
    key: PRNGKey,
    params: ParamsLGSSM,
    emissions: Float[Array, "ntime emission_dim"],
    inputs: Optional[Float[Array, "ntime input_dim"]] = None,
) -> Float[Array, "ntime state_dim"]:
    """A parallel version of the lgssm sampling algorithm.

    See S. Särkkä and Á. F. García-Fernández (2021) - https://arxiv.org/abs/1905.13002.
    """
    num_timesteps = len(emissions)
    inputs = jnp.zeros((num_timesteps, 0)) if inputs is None else inputs

    filtered_posterior = lgssm_filter(params, emissions, inputs)
    filtered_means = filtered_posterior.filtered_means
    filtered_covs = filtered_posterior.filtered_covariances

    @vmap
    def _operator(elem1, elem2):
        E1, h1 = elem1
        E2, h2 = elem2

        E = E2 @ E1
        h = E2 @ h1 + h2
        return E, h

    initial_messages = _initialize_sampling_messages(key, params, inputs, filtered_means, filtered_covs)
    _, samples = lax.associative_scan(_operator, initial_messages, reverse=True)
    return samples<|MERGE_RESOLUTION|>--- conflicted
+++ resolved
@@ -40,63 +40,22 @@
 
 from tensorflow_probability.substrates.jax.distributions import (
     MultivariateNormalDiagPlusLowRankCovariance as MVNLowRank,
-    MultivariateNormalFullCovariance as MVN)
+    MultivariateNormalFullCovariance as MVN,
+)
 
 from jax.scipy.linalg import cho_solve, cho_factor
 from dynamax.utils.utils import symmetrize, psd_solve
 from dynamax.linear_gaussian_ssm import PosteriorGSSMFiltered, PosteriorGSSMSmoothed, ParamsLGSSM
-from dynamax.linear_gaussian_ssm.inference import preprocess_args
-
-
-def _get_one_param(x, dim, t):
-    """Helper function to get one parameter at time t."""
-    if callable(x):
-        return x(t)
-    elif x.ndim == dim + 1:
-        return x[t]
-    else:
-        return x
-
-<<<<<<< HEAD
-
-# ---------------------------------------------------------------------------#
-=======
-def _get_params(params, num_timesteps, t):
-    """Helper function to get parameters at time t."""
-    assert not callable(params.emissions.cov), "Emission covariance cannot be a callable."
-
-    F = _get_one_param(params.dynamics.weights, 2, t)
-    b = _get_one_param(params.dynamics.bias, 1, t)
-    Q = _get_one_param(params.dynamics.cov, 2, t)
-    H = _get_one_param(params.emissions.weights, 2, t+1)
-    d = _get_one_param(params.emissions.bias, 1, t+1)
-
-    if len(params.emissions.cov.shape) == 1: 
-        R = _get_one_param(params.emissions.cov, 1, t+1)
-    elif len(params.emissions.cov.shape) > 2: 
-        R = _get_one_param(params.emissions.cov, 2, t+1)
-    elif params.emissions.cov.shape[0] != num_timesteps:
-        R = _get_one_param(params.emissions.cov, 2, t+1)
-    elif params.emissions.cov.shape[1] != num_timesteps:
-        R = _get_one_param(params.emissions.cov, 1, t+1)
-    else:
-        R = _get_one_param(params.emissions.cov, 2, t+1)
-        warnings.warn(
-            "Emission covariance has shape (N,N) where N is the number of timesteps. "
-            "The covariance will be interpreted as static and non-diagonal. To "
-            "specify a dynamic and diagonal covariance, pass it as a 3D array.")
-
-    return F, b, Q, H, d, R
-
-
-#---------------------------------------------------------------------------#
->>>>>>> 5fe598d2
+from dynamax.linear_gaussian_ssm.inference import preprocess_args, _get_one_param, _get_params
+
+
+# ---------------------------------------------------------------------------#
 #                                Filtering                                  #
 # ---------------------------------------------------------------------------#
 
 
 def _emissions_scale(Q, H, R):
-    """Compute the scale matrix for the emissions given the state covariance.
+    """Compute the scale matrix for the emissions given the state covariance S.
 
         S_inv = inv(H @ Q @ H.T + R)
 
@@ -117,25 +76,37 @@
         I = jnp.eye(Q.shape[0])
         U = H @ jnp.linalg.cholesky(Q)
         X = U / R[:, None]
-        S_inv = jnp.diag(1.0 / R) - X @ psd_solve(I + U.T @ X, X.T) 
+        S_inv = jnp.diag(1.0 / R) - X @ psd_solve(I + U.T @ X, X.T)
     return S_inv
 
 
-def _marginal_loglik_elem(Q, H, R, y):
-    """Compute marginal log-likelihood elements. 
-    
+# TODO: remove both and use the one defined in inference.py
+def _log_likelihood(pred_mean, pred_cov, H, D, d, R, u, y):
+    m = H @ pred_mean + D @ u + d
+    if R.ndim == 2:
+        S = R + H @ pred_cov @ H.T
+        return MVN(m, S).log_prob(y)
+    else:
+        L = H @ jnp.linalg.cholesky(pred_cov)
+        return MVNLowRank(m, R, L).log_prob(y)
+
+
+def _marginal_loglik_elem(Q, H, R, y, y_loc):
+    """Compute marginal log-likelihood elements.
+
     Args:
         Q (state_dim, state_dim): State covariance.
         H (emission_dim, state_dim): Emission matrix.
         R (emission_dim, emission_dim) or (emission_dim,): Emission covariance.
         y (emission_dim,): Emission.
+        y_loc (emission_dim,): Emission mean.
     """
     if R.ndim == 2:
         S = H @ Q @ H.T + R
-        return -MVN(jnp.zeros_like(y), S).log_prob(y)
+        return -MVN(y_loc, S).log_prob(y)
     else:
         L = H @ jnp.linalg.cholesky(Q)
-        return -MVNLowRank(jnp.zeros_like(y), R, L).log_prob(y)
+        return -MVNLowRank(y_loc, R, L).log_prob(y)
 
 
 class FilterMessage(NamedTuple):
@@ -161,101 +132,54 @@
 
 def _initialize_filtering_messages(params, emissions, inputs):
     """Preprocess observations to construct input for filtering assocative scan."""
-
-<<<<<<< HEAD
+    num_timesteps = emissions.shape[0]
+
     def _first_message(params, y, u):
-        H = _get_params(params.emissions.weights, 2, 0)
-        R = _get_params(params.emissions.cov, 2, 0)
-        D = _get_params(params.emissions.input_weights, 2, 0)
-        d = _get_params(params.emissions.bias, 1, 0)
+        H, D, d, R = _get_params(params, num_timesteps, 0)[4:]
         m = params.initial.mean
         P = params.initial.cov
 
         # Adjust the bias term accoding to the input
         d = d + D @ u
 
-        S = H @ P @ H.T + R
-        CF, low = cho_factor(S)
-        K = cho_solve((CF, low), H @ P).T
-=======
-    num_timesteps = emissions.shape[0]
-    
-    def _first_message(params, y):
-        H, d, R = _get_params(params, num_timesteps, -1)[3:]
-        m = params.initial.mean
-        P = params.initial.cov
-
-        S = H @ P @ H.T + (R if R.ndim==2 else jnp.diag(R))
+        S = H @ P @ H.T + (R if R.ndim == 2 else jnp.diag(R))
         S_inv = _emissions_scale(P, H, R)
         K = P @ H.T @ S_inv
->>>>>>> 5fe598d2
-
         A = jnp.zeros_like(P)
         b = m + K @ (y - H @ m - d)
         C = symmetrize(P - K @ S @ K.T)
         eta = jnp.zeros_like(b)
         J = jnp.eye(len(b))
 
-<<<<<<< HEAD
-        logZ = -MVN(loc=H @ m + d, covariance_matrix=H @ P @ H.T + R).log_prob(y)
-=======
-        logZ = _marginal_loglik_elem(P, H, R, y)
->>>>>>> 5fe598d2
+        logZ = _marginal_loglik_elem(P, H, R, y, y_loc=H @ m + d)
         return A, b, C, J, eta, logZ
 
     @partial(vmap, in_axes=(None, 0, 0))
     def _generic_message(params, y, t):
-<<<<<<< HEAD
-        F_prev = _get_params(params.dynamics.weights, 2, t - 1)
-        B_prev = _get_params(params.dynamics.input_weights, 2, t - 1)
-        Q_prev = _get_params(params.dynamics.cov, 2, t - 1)
-        b_prev = _get_params(params.dynamics.bias, 1, t - 1)
-        H = _get_params(params.emissions.weights, 2, t)
-        D = _get_params(params.emissions.input_weights, 2, t)
-        R = _get_params(params.emissions.cov, 2, t)
-        d = _get_params(params.emissions.bias, 1, t)
-        u_prev = inputs[t - 1]
+        F, B, b, Q, H, D, d, R = _get_params(params, num_timesteps, t)
         u = inputs[t]
 
         # Adjust the bias terms accoding to the input
         d = d + D @ u
-        b_prev = b_prev + B_prev @ u_prev
-
-        mu_y = H @ b_prev + d  # mean of p(y_t|x_{t-1}=0)
-=======
-        F, b, Q, H, d, R = _get_params(params, num_timesteps, t)
+        b = b + B @ u
+
+        y_loc = H @ b + d  # mean of p(y_t|x_{t-1}=0)
 
         S_inv = _emissions_scale(Q, H, R)
         K = Q @ H.T @ S_inv
-        
+
         eta = F.T @ H.T @ S_inv @ (y - H @ b - d)
         J = symmetrize(F.T @ H.T @ S_inv @ H @ F)
->>>>>>> 5fe598d2
-
-        S = H @ Q_prev @ H.T + R
-        CF_prev, low = cho_factor(S)
-        K = cho_solve((CF_prev, low), H @ Q_prev).T
-
-<<<<<<< HEAD
-        eta = F_prev.T @ H.T @ cho_solve((CF_prev, low), y - H @ b_prev - d)
-        J = symmetrize(F_prev.T @ H.T @ cho_solve((CF_prev, low), H @ F_prev))
-
-        A = F_prev - K @ H @ F_prev
-        b_prev = b_prev + K @ (y - H @ b_prev - d)
-        C = symmetrize(Q_prev - K @ H @ Q_prev)
-
-        logZ = -MVN(loc=mu_y, covariance_matrix=S).log_prob(y)
-        return A, b_prev, C, J, eta, logZ
+
+        A = F - K @ H @ F
+        b = b + K @ (y - H @ b - d)
+        C = symmetrize(Q - K @ H @ Q)
+
+        logZ = _marginal_loglik_elem(Q, H, R, y, y_loc)
+        return A, b, C, J, eta, logZ
 
     A0, b0, C0, J0, eta0, logZ0 = _first_message(params, emissions[0], inputs[0])
     At, bt, Ct, Jt, etat, logZt = _generic_message(params, emissions[1:], jnp.arange(1, len(emissions)))
-=======
-        logZ = _marginal_loglik_elem(Q, H, R, y)
-        return A, b, C, J, eta, logZ
-
-    A0, b0, C0, J0, eta0, logZ0 = _first_message(params, emissions[0])
-    At, bt, Ct, Jt, etat, logZt = _generic_message(params, emissions[1:], jnp.arange(len(emissions)-1))
->>>>>>> 5fe598d2
 
     return FilterMessage(
         A=jnp.concatenate([A0[None], At]),
@@ -340,23 +264,16 @@
 
     @partial(vmap, in_axes=(None, 0, 0, 0))
     def _generic_message(params, m, P, t):
-<<<<<<< HEAD
-        F = _get_params(params.dynamics.weights, 2, t)
-        B = _get_params(params.dynamics.input_weights, 2, t)
-        b = _get_params(params.dynamics.bias, 1, t)
-        Q = _get_params(params.dynamics.cov, 2, t)
-        u = inputs[t]
+        F_next, B_next, b_next, Q_next = _get_params(params, num_timesteps, t + 1)[:4]
 
         # Adjust the bias terms accoding to the input
-        b = b + B @ u
-
-=======
-        F, b, Q = _get_params(params, num_timesteps, t)[:3]
->>>>>>> 5fe598d2
-        CF, low = cho_factor(F @ P @ F.T + Q)
-        E = cho_solve((CF, low), F @ P).T
-        g = m - E @ (F @ m + b)
-        L = symmetrize(P - E @ F @ P)
+        u_next = inputs[t + 1]
+        b_next = b_next + B_next @ u_next
+
+        CF, low = cho_factor(F_next @ P @ F_next.T + Q_next)
+        E = cho_solve((CF, low), F_next @ P).T
+        g = m - E @ (F_next @ m + b_next)
+        L = symmetrize(P - E @ F_next @ P)
         return E, g, L
 
     En, gn, Ln = _last_message(filtered_means[-1], filtered_covariances[-1])
