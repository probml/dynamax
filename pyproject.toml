--- conflicted
+++ resolved
@@ -4,7 +4,6 @@
 [tool.black]
 line-length = 120
 
-<<<<<<< HEAD
 [tool.interrogate]
 ignore-init-method = true
 ignore-init-module = true
@@ -12,7 +11,6 @@
 verbose = 2
 quiet = false
 color = true
-=======
+
 [tool.ruff.lint]
-ignore = ["F722"]
->>>>>>> dfc2fa29
+ignore = ["F722"]