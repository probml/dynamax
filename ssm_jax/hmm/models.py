--- conflicted
+++ resolved
@@ -118,12 +118,8 @@
     # Basic inference code
     def marginal_log_prob(self, emissions):
         """Compute log marginal likelihood of observations."""
-<<<<<<< HEAD
         post = hmm_filter(self.initial_probabilities, self.transition_matrix,
                           self._conditional_logliks(emissions))
-=======
-        post = hmm_filter(self.initial_probabilities, self.transition_matrix, self._conditional_logliks(emissions))
->>>>>>> e961cac4
         ll = post.marginal_loglik
         return ll
 
@@ -180,14 +176,8 @@
 
         def _single_expected_log_joint(hmm, emissions, posterior, trans_probs):
             # TODO: do we need to use dynamic slice?
-<<<<<<< HEAD
-            # log_likelihoods = hmm._conditional_logliks(emissions)
-            log_likelihoods = hmm.emission_distribution.log_prob(emissions[:num_timesteps, None,...])
-            expected_states = posterior.smoothed_probs[:num_timesteps]
-=======
             log_likelihoods = vmap(hmm.emission_distribution.log_prob)(emissions)
             expected_states = posterior.smoothed_probs
->>>>>>> e961cac4
 
             lp = jnp.sum(expected_states[0] * jnp.log(hmm.initial_probabilities))
             lp += jnp.sum(trans_probs * jnp.log(hmm.transition_matrix))
