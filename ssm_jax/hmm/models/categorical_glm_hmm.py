--- conflicted
+++ resolved
@@ -31,12 +31,6 @@
         # Save parameters and hyperparameters
         self._emission_matrices = Parameter(emission_matrices)
         self._emission_biases = Parameter(emission_biases)
-<<<<<<< HEAD
-        self._emission_prior_concentration = Parameter(emission_prior_concentration * jnp.ones(self._num_classes),
-                                                       is_frozen=True,
-                                                       bijector=tfb.Invert(tfb.Softplus()))
-=======
->>>>>>> 773d17b4
 
     @classmethod
     def random_initialization(cls, key, num_states, num_classes, feature_dim):
